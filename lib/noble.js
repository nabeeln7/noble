--- conflicted
+++ resolved
@@ -130,10 +130,7 @@
   var peripheral = this._peripherals[peripheralUuid];
 
   if (peripheral) {
-<<<<<<< HEAD
-=======
     peripheral.state = 'connected';
->>>>>>> 631ffefa
     peripheral.emit('connect', error);
   } else {
     console.warn('noble: unknown peripheral ' + peripheralUuid + ' connected!');
@@ -148,10 +145,7 @@
   var peripheral = this._peripherals[peripheralUuid];
 
   if (peripheral) {
-<<<<<<< HEAD
-=======
     peripheral.state = 'disconnected';
->>>>>>> 631ffefa
     peripheral.emit('disconnect');
   } else {
     console.warn('noble: unknown peripheral ' + peripheralUuid + ' disconnected!');
